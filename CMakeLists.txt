cmake_minimum_required(VERSION 2.8.3)
project(generic_control_toolbox)

find_package(
  catkin REQUIRED COMPONENTS
  rosbag
  roscpp
  rospy
  actionlib
  geometry_msgs
  visualization_msgs
  cmake_modules
  eigen_conversions
  kdl_parser
  trac_ik_lib
  sensor_msgs
  tf_conversions
  realtime_tools
  hardware_interface
  controller_interface
  tf
)

catkin_python_setup()

add_definitions(-std=c++11)
link_directories(${catkin_LIBRARY_DIRS})

add_message_files(
  FILES
  ArmInfo.msg
)

# add_action_files(
# 	DIRECTORY action
# 	FILES
# )

generate_messages(
  DEPENDENCIES
  actionlib_msgs
  geometry_msgs
)

catkin_package(
  CATKIN_DEPENDS rosbag roscpp rospy actionlib geometry_msgs visualization_msgs
                 cmake_modules eigen_conversions kdl_parser sensor_msgs
                 tf_conversions realtime_tools hardware_interface
<<<<<<< HEAD
                 controller_interface tf2 tf2_geometry_msgs trac_ik_lib
=======
                 controller_interface tf
>>>>>>> fa6a6d09
  INCLUDE_DIRS include
  LIBRARIES matrix_parser kdl_manager wrench_manager controller_template
            marker_manager controller_action_node ros_control_interface
            bag_manager tf_manager joint_position_integrator
)

include_directories(
  include
  ${catkin_INCLUDE_DIRS}
)

add_library(bag_manager src/bag_manager.cpp)
target_link_libraries(bag_manager ${catkin_LIBRARIES})
add_dependencies(bag_manager ${catkin_EXPORTED_TARGETS} ${${PROJECT_NAME}_EXPORTED_TARGETS})

add_library(matrix_parser src/matrix_parser.cpp)
target_link_libraries(matrix_parser ${catkin_LIBRARIES})
add_dependencies(matrix_parser ${catkin_EXPORTED_TARGETS} ${${PROJECT_NAME}_EXPORTED_TARGETS})

add_library(kdl_manager src/kdl_manager.cpp src/manager_base.cpp src/matrix_parser.cpp)
target_link_libraries(kdl_manager ${catkin_LIBRARIES})
add_dependencies(kdl_manager ${catkin_EXPORTED_TARGETS} ${${PROJECT_NAME}_EXPORTED_TARGETS})

add_library(wrench_manager src/wrench_manager.cpp src/manager_base.cpp)
target_link_libraries(wrench_manager ${catkin_LIBRARIES})
add_dependencies(wrench_manager ${catkin_EXPORTED_TARGETS} ${${PROJECT_NAME}_EXPORTED_TARGETS})

add_library(marker_manager src/marker_manager.cpp)
target_link_libraries(marker_manager ${catkin_LIBRARIES})
add_dependencies(marker_manager ${catkin_EXPORTED_TARGETS} ${${PROJECT_NAME}_EXPORTED_TARGETS})

add_library(controller_template src/controller_template.cpp src/bag_manager.cpp)
target_link_libraries(controller_template ${catkin_LIBRARIES})
add_dependencies(controller_template ${catkin_EXPORTED_TARGETS} ${${PROJECT_NAME}_EXPORTED_TARGETS})

add_library(controller_action_node src/controller_action_node.cpp)
target_link_libraries(controller_action_node ${catkin_LIBRARIES})
add_dependencies(controller_action_node ${catkin_EXPORTED_TARGETS} ${${PROJECT_NAME}_EXPORTED_TARGETS})

add_library(ros_control_interface src/ros_control_interface.cpp)
target_link_libraries(ros_control_interface ${catkin_LIBRARIES})
add_dependencies(ros_control_interface ${catkin_EXPORTED_TARGETS} ${${PROJECT_NAME}_EXPORTED_TARGETS})

add_library(tf_manager src/tf_manager.cpp)
target_link_libraries(tf_manager ${catkin_LIBRARIES})
add_dependencies(tf_manager ${catkin_EXPORTED_TARGETS} ${${PROJECT_NAME}_EXPORTED_TARGETS})

add_library(joint_position_integrator src/joint_position_integrator.cpp)
target_link_libraries(joint_position_integrator ${catkin_LIBRARIES})
add_dependencies(joint_position_integrator ${catkin_EXPORTED_TARGETS} ${${PROJECT_NAME}_EXPORTED_TARGETS})

install(PROGRAMS src/generic_control_toolbox/manage_actionlib.py DESTINATION ${CATKIN_PACKAGE_BIN_DESTINATION})

if (CATKIN_ENABLE_TESTING)
  find_package(rostest REQUIRED)

  add_rostest_gtest(test_joint_position_integrator 
                    test/ros_tests/joint_position_integrator.test 
                    test/ros_tests/test_joint_position_integrator.cpp 
                    src/joint_position_integrator.cpp)
  target_link_libraries(test_joint_position_integrator ${catkin_LIBRARIES})
  add_dependencies(test_joint_position_integrator ${catkin_EXPORTED_TARGETS} ${${PROJECT_NAME}_EXPORTED_TARGETS})

  add_rostest_gtest(test_matrix_parser 
                    test/ros_tests/matrix_parser.test 
                    test/ros_tests/test_matrix_parser.cpp 
                    src/joint_position_integrator.cpp)
  target_link_libraries(test_matrix_parser matrix_parser ${catkin_LIBRARIES})
  add_dependencies(test_matrix_parser ${catkin_EXPORTED_TARGETS} ${${PROJECT_NAME}_EXPORTED_TARGETS})
endif()<|MERGE_RESOLUTION|>--- conflicted
+++ resolved
@@ -46,11 +46,7 @@
   CATKIN_DEPENDS rosbag roscpp rospy actionlib geometry_msgs visualization_msgs
                  cmake_modules eigen_conversions kdl_parser sensor_msgs
                  tf_conversions realtime_tools hardware_interface
-<<<<<<< HEAD
-                 controller_interface tf2 tf2_geometry_msgs trac_ik_lib
-=======
-                 controller_interface tf
->>>>>>> fa6a6d09
+                 controller_interface tf trac_ik_lib
   INCLUDE_DIRS include
   LIBRARIES matrix_parser kdl_manager wrench_manager controller_template
             marker_manager controller_action_node ros_control_interface
