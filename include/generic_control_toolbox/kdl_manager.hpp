--- conflicted
+++ resolved
@@ -22,10 +22,7 @@
 #include <kdl/kdl.hpp>
 #include <kdl_parser/kdl_parser.hpp>
 #include <stdexcept>
-<<<<<<< HEAD
 #include <trac_ik/trac_ik.hpp>
-=======
->>>>>>> ef9ba86d
 
 const std::string WDLS_SOLVER("wdls"), NSO_SOLVER("nso");
 
@@ -384,11 +381,7 @@
 
  private:
   typedef KDL::ChainIkSolverVel IkSolverVel;
-<<<<<<< HEAD
   typedef TRAC_IK::TRAC_IK IkSolverPos;
-=======
-  typedef KDL::ChainIkSolverPos_LMA IkSolverPos;
->>>>>>> ef9ba86d
   typedef KDL::ChainFkSolverPos_recursive FkSolverPos;
   typedef KDL::ChainFkSolverVel_recursive FkSolverVel;
   typedef KDL::ChainJntToJacSolver JacSolver;
@@ -414,11 +407,7 @@
   ros::NodeHandle nh_;
   tf::TransformListener listener_;
   KDL::Vector gravity_in_chain_base_link_;
-<<<<<<< HEAD
-  std::map<std::string, std::vector<std::string>>
-=======
   std::map<std::string, std::vector<std::string> >
->>>>>>> ef9ba86d
       actuated_joint_names_;  /// list of actuated joints per arm
   std::string chain_base_link_, ikvel_solver_;
   double eps_, max_tf_attempts_, nso_weight_, ik_pos_tolerance_,
