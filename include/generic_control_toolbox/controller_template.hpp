#ifndef __CONTROLLER_TEMPLATE__
#define __CONTROLLER_TEMPLATE__

#include <actionlib/server/simple_action_server.h>
#include <ros/ros.h>
#include <sensor_msgs/JointState.h>
#include <cmath>

namespace generic_control_toolbox
{
const double MAX_DT = 0.5;

/**
Defines the basic cartesian controller interface.
**/
class ControllerBase
{
 public:
  ControllerBase();
  virtual ~ControllerBase();

  /**
    Method for computing the desired joint states given the control algorithm.

    @param current_state Current joint states.
    @param dt Elapsed time since last control loop.

    @return Desired joint states.
  **/
  virtual sensor_msgs::JointState updateControl(
      const sensor_msgs::JointState &current_state,
      const ros::Duration &dt) = 0;

  /**
    Indicates if the controller is active.

    @return True if active, and the controller output is to be used, False
  otherwise.
  **/
  virtual bool isActive() const = 0;

  /**
    Allows resetting the internal controller state.
  **/
  virtual void resetInternalState() = 0;
};

/**
  A controller interface which implements the SimpleActionServer actionlib
  protocol.
**/
template <class ActionClass, class ActionGoal, class ActionFeedback,
          class ActionResult>
class ControllerTemplate : public ControllerBase
{
 public:
  ControllerTemplate(const std::string &action_name);
  virtual ~ControllerTemplate();

  /**
    Wraps the control algorithm with actionlib-related management.
  **/
  virtual sensor_msgs::JointState updateControl(
      const sensor_msgs::JointState &current_state, const ros::Duration &dt);

  virtual bool isActive() const;

  virtual void resetInternalState();

 protected:
  /**
    Implementation of the actual control method.
  **/
  virtual sensor_msgs::JointState controlAlgorithm(
      const sensor_msgs::JointState &current_state,
      const ros::Duration &dt) = 0;

  /**
    Read goal data.

    @param goal The goal pointer from actionlib.
    @return True in case of success, false otherwise.
  **/
  virtual bool parseGoal(boost::shared_ptr<const ActionGoal> goal) = 0;

  /**
    Reset the controller to a default state.
  **/
  virtual void resetController() = 0;

  /**
  Return the last controlled joint state. If the controller does not have
  an active actionlib goal, it will set the references of the joint controller
  to the last desired position (and null velocity).

  @param current The current joint state.
  @return The last commanded joint state before the actionlib goal was
  preempted or completed.
  **/
  sensor_msgs::JointState lastState(const sensor_msgs::JointState &current);

<<<<<<< HEAD
  boost::shared_ptr<actionlib::SimpleActionServer<ActionClass>> action_server_;
=======
  boost::shared_ptr<actionlib::SimpleActionServer<ActionClass> > action_server_;
>>>>>>> ef9ba86d
  ActionFeedback feedback_;
  ActionResult result_;

 private:
  /**
    Method that manages the starting of the actionlib server of each cartesian
  controller.
  **/
  void startActionlib();

  /**
    Goal callback method.
  **/
  virtual bool goalCB();

  /**
    Preempt callback method.
  **/
  virtual void preemptCB();

  /**
    Resets controller flags
  **/
  void resetFlags();

  std::string action_name_;
  ros::NodeHandle nh_;
  sensor_msgs::JointState last_state_;
  bool has_state_, acquired_goal_;
};

template <class ActionClass, class ActionGoal, class ActionFeedback,
          class ActionResult>
ControllerTemplate<ActionClass, ActionGoal, ActionFeedback, ActionResult>::
    ControllerTemplate(const std::string &action_name)
    : action_name_(action_name)
{
  nh_ = ros::NodeHandle("~");
  resetFlags();
  startActionlib();
}

template <class ActionClass, class ActionGoal, class ActionFeedback,
          class ActionResult>
sensor_msgs::JointState ControllerTemplate<
    ActionClass, ActionGoal, ActionFeedback,
    ActionResult>::updateControl(const sensor_msgs::JointState &current_state,
                                 const ros::Duration &dt)
{
  if (!action_server_->isActive() || !acquired_goal_)
  {
    return lastState(current_state);
  }

  ROS_DEBUG_THROTTLE(10, "Calling %s control algorithm", action_name_.c_str());
  if (dt.toSec() > MAX_DT)  // lost communication for too much time
  {
    ROS_ERROR_STREAM(action_name_ << " did not receive updates for more than "
                                  << MAX_DT << " seconds, aborting");
    action_server_->setAborted(result_);
    return lastState(current_state);
  }

  sensor_msgs::JointState ret = controlAlgorithm(current_state, dt);
  action_server_->publishFeedback(feedback_);

  if (!action_server_->isActive())
  {
    resetInternalState();
    return lastState(current_state);
  }

  // verify sanity of values
  for (unsigned int i = 0; i < ret.name.size(); i++)
  {
    if (!std::isfinite(ret.position[i]) || !std::isfinite(ret.velocity[i]))
    {
      ROS_ERROR("Invalid joint states in %s", action_name_.c_str());
      return lastState(current_state);
    }
  }

  return ret;
}

template <class ActionClass, class ActionGoal, class ActionFeedback,
          class ActionResult>
bool ControllerTemplate<ActionClass, ActionGoal, ActionFeedback,
                        ActionResult>::isActive() const
{
  if (!action_server_->isActive())
  {
    return false;
  }

  return true;
}

template <class ActionClass, class ActionGoal, class ActionFeedback,
          class ActionResult>
void ControllerTemplate<ActionClass, ActionGoal, ActionFeedback,
                        ActionResult>::resetInternalState()
{
  resetFlags();
  resetController();
}

template <class ActionClass, class ActionGoal, class ActionFeedback,
          class ActionResult>
void ControllerTemplate<ActionClass, ActionGoal, ActionFeedback,
                        ActionResult>::resetFlags()
{
  has_state_ = false;
  acquired_goal_ = false;
}

template <class ActionClass, class ActionGoal, class ActionFeedback,
          class ActionResult>
sensor_msgs::JointState ControllerTemplate<
    ActionClass, ActionGoal, ActionFeedback,
    ActionResult>::lastState(const sensor_msgs::JointState &current)
{
  if (current.position.size() == 0)  // Invalid state
  {
    ROS_WARN("lastState got invalid state");
    return last_state_;
  }

  if (!has_state_)
  {
    last_state_ = current;
    for (unsigned long i = 0; i < last_state_.velocity.size(); i++)
    {
      last_state_.velocity[i] = 0.0;
    }

    has_state_ = true;
  }

  return last_state_;
}

template <class ActionClass, class ActionGoal, class ActionFeedback,
          class ActionResult>
bool ControllerTemplate<ActionClass, ActionGoal, ActionFeedback,
                        ActionResult>::goalCB()
{
  boost::shared_ptr<const ActionGoal> goal = action_server_->acceptNewGoal();

  if (!parseGoal(goal))
  {
    action_server_->setAborted(result_);
    return false;
  }

  acquired_goal_ = true;
  ROS_INFO("New goal received in %s", action_name_.c_str());
  return true;
}

template <class ActionClass, class ActionGoal, class ActionFeedback,
          class ActionResult>
void ControllerTemplate<ActionClass, ActionGoal, ActionFeedback,
                        ActionResult>::preemptCB()
{
  action_server_->setPreempted(result_);
  ROS_WARN("%s preempted!", action_name_.c_str());
  resetInternalState();
}

template <class ActionClass, class ActionGoal, class ActionFeedback,
          class ActionResult>
ControllerTemplate<ActionClass, ActionGoal, ActionFeedback,
                   ActionResult>::~ControllerTemplate()
{
}

template <class ActionClass, class ActionGoal, class ActionFeedback,
          class ActionResult>
void ControllerTemplate<ActionClass, ActionGoal, ActionFeedback,
                        ActionResult>::startActionlib()
{
  // Initialize actionlib server
  action_server_ =
<<<<<<< HEAD
      boost::shared_ptr<actionlib::SimpleActionServer<ActionClass>>(
=======
      boost::shared_ptr<actionlib::SimpleActionServer<ActionClass> >(
>>>>>>> ef9ba86d
          new actionlib::SimpleActionServer<ActionClass>(nh_, action_name_,
                                                         false));

  // Register callbacks
  action_server_->registerGoalCallback(
      boost::bind(&ControllerTemplate::goalCB, this));
  action_server_->registerPreemptCallback(
      boost::bind(&ControllerTemplate::preemptCB, this));

  action_server_->start();

  ROS_INFO("%s initialized successfully!", action_name_.c_str());
}

typedef boost::shared_ptr<ControllerBase> BasePtr;
}  // namespace generic_control_toolbox

#endif<|MERGE_RESOLUTION|>--- conflicted
+++ resolved
@@ -99,11 +99,7 @@
   **/
   sensor_msgs::JointState lastState(const sensor_msgs::JointState &current);
 
-<<<<<<< HEAD
-  boost::shared_ptr<actionlib::SimpleActionServer<ActionClass>> action_server_;
-=======
   boost::shared_ptr<actionlib::SimpleActionServer<ActionClass> > action_server_;
->>>>>>> ef9ba86d
   ActionFeedback feedback_;
   ActionResult result_;
 
@@ -288,11 +284,7 @@
 {
   // Initialize actionlib server
   action_server_ =
-<<<<<<< HEAD
-      boost::shared_ptr<actionlib::SimpleActionServer<ActionClass>>(
-=======
       boost::shared_ptr<actionlib::SimpleActionServer<ActionClass> >(
->>>>>>> ef9ba86d
           new actionlib::SimpleActionServer<ActionClass>(nh_, action_name_,
                                                          false));
 
