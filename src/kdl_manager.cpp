--- conflicted
+++ resolved
@@ -10,22 +10,12 @@
     throw std::runtime_error(
         "ERROR getting robot description (/robot_description)");
   }
-<<<<<<< HEAD
 
   getParam();
 }
 
 KDLManager::~KDLManager() {}
 
-
-=======
-
-  getParam();
-}
-
-KDLManager::~KDLManager() {}
-
->>>>>>> ef9ba86d
 bool KDLManager::getParam()
 {
   if (!nh_.getParam("kdl_manager/eps", eps_))
@@ -71,7 +61,6 @@
   if (ikvel_solver_ == NSO_SOLVER)
   {
     if (!nh_.getParam("kdl_manager/nso_weight", nso_weight_))
-<<<<<<< HEAD
     {
       ROS_WARN("KDLManager: Missing nso_weight parameter, setting default");
       nso_weight_ = 4;
@@ -90,26 +79,6 @@
   {
     if (gravity.size() != 3)
     {
-=======
-    {
-      ROS_WARN("KDLManager: Missing nso_weight parameter, setting default");
-      nso_weight_ = 4;
-    }
-  }
-
-  std::vector<double> gravity;
-  if (!nh_.getParam("kdl_manager/gravity_in_base_link", gravity))
-  {
-    ROS_WARN_STREAM(
-        "KDLManager: Missing kdl_manager/gravity_in_base_link parameter. This "
-        "will affect the dynamic solvers");
-    gravity_in_chain_base_link_ = KDL::Vector(0, 0, 0);
-  }
-  else
-  {
-    if (gravity.size() != 3)
-    {
->>>>>>> ef9ba86d
       ROS_WARN_STREAM("KDLManager: Got gravity vector of size "
                       << gravity.size() << ". Should have size 3");
       gravity_in_chain_base_link_ = KDL::Vector(0, 0, 0);
@@ -146,7 +115,6 @@
     unsigned int joint_n = chain_.at(end_effector_link).getNrOfJoints();
 
     if (joint_n < 6)
-<<<<<<< HEAD
     {
       ROS_WARN(
           "Number of joints for kinematic chain is smaller than 6 (%d). The "
@@ -318,179 +286,6 @@
     {
       break;
     }
-=======
-    {
-      ROS_WARN(
-          "Number of joints for kinematic chain is smaller than 6 (%d). The "
-          "NSO ik solver vel has issues with under-actuated chains. Using WDLS",
-          joint_n);
-      ikvel_[end_effector_link] = IkSolverVelPtr(
-          new KDL::ChainIkSolverVel_wdls(chain_.at(end_effector_link), eps_));
-    }
-    else
-    {
-      KDL::JntArray w(joint_n), q_min(joint_n), q_max(joint_n),
-          q_vel_lim(joint_n), q_desired(joint_n);
-      getJointLimits(end_effector_link, q_min, q_max, q_vel_lim);
-
-      for (unsigned int i = 0; i < joint_n; i++)
-      {
-        w(i) = nso_weight_;
-        q_desired(i) = (q_max(i) + q_min(i)) / 2;
-      }
-
-      ikvel_[end_effector_link] =
-          IkSolverVelPtr(new KDL::ChainIkSolverVel_pinv_nso(
-              chain_.at(end_effector_link), q_desired, w, eps_));
-    }
-  }
-
-  return true;
-}
-
-bool KDLManager::isInitialized(const std::string &end_effector_link) const
-{
-  return (chain_.find(end_effector_link) != chain_.end());
-}
-
-bool KDLManager::initializeArmCommon(const std::string &end_effector_link)
-{
-  if (chain_.find(end_effector_link) != chain_.end())
-  {
-    ROS_ERROR_STREAM("Tried to initialize arm "
-                     << end_effector_link
-                     << ", but it was already initialized");
-    return false;
-  }
-
-  KDL::Tree tree;
-  KDL::Joint kdl_joint;
-  KDL::Chain chain;
-  kdl_parser::treeFromUrdfModel(
-      model_, tree);  // convert URDF description of the robot into a KDL tree
-  if (!tree.getChain(chain_base_link_, end_effector_link, chain))
-  {
-    ROS_ERROR_STREAM("Failed to find chain <" << chain_base_link_ << ", "
-                                              << end_effector_link
-                                              << "> in the kinematic tree");
-    return false;
-  }
-
-  // Ready to accept the end-effector as valid
-  chain_[end_effector_link] = chain;
-  dynamic_chain_[end_effector_link] = ChainDynParamPtr(new KDL::ChainDynParam(
-      chain_.at(end_effector_link), gravity_in_chain_base_link_));
-  std::vector<std::string> new_vector;
-
-  ROS_DEBUG_STREAM("Initializing chain for arm " << end_effector_link);
-  for (unsigned int i = 0; i < chain.getNrOfSegments();
-       i++)  // check for non-movable joints
-  {
-    kdl_joint = chain.getSegment(i).getJoint();
-
-    if (kdl_joint.getTypeName() == "None")
-    {
-      continue;
-    }
-
-    ROS_DEBUG_STREAM(kdl_joint.getName());
-    new_vector.push_back(kdl_joint.getName());
-  }
-
-  actuated_joint_names_[end_effector_link] = new_vector;
-
-  // Initialize solvers
-  fkpos_[end_effector_link] =
-      FkSolverPosPtr(new FkSolverPos(chain_.at(end_effector_link)));
-  fkvel_[end_effector_link] =
-      FkSolverVelPtr(new FkSolverVel(chain_.at(end_effector_link)));
-  ikpos_[end_effector_link] =
-      IkSolverPosPtr(new IkSolverPos(chain_.at(end_effector_link)));
-  jac_solver_[end_effector_link] =
-      JacSolverPtr(new JacSolver(chain_.at(end_effector_link)));
-  eef_to_gripping_point_[end_effector_link] =
-      KDL::Frame::Identity();  // Initialize a neutral transform.
-  eef_to_sensor_point_[end_effector_link] =
-      KDL::Frame::Identity();  // Initialize a neutral transform.
-
-  return true;
-}
-
-bool KDLManager::setGrippingPoint(const std::string &end_effector_link,
-                                  const std::string &gripping_point_frame)
-{
-  if (chain_.find(end_effector_link) == chain_.end())
-  {
-    return false;
-  }
-
-  KDL::Frame eef_to_gripping_point;
-
-  if (!getRigidTransform(end_effector_link, gripping_point_frame,
-                         eef_to_gripping_point))
-  {
-    return false;
-  }
-
-  eef_to_gripping_point_.at(end_effector_link) =
-      eef_to_gripping_point.Inverse();
-  return true;
-}
-
-bool KDLManager::setSensorPoint(const std::string &end_effector_link,
-                                const std::string &sensor_point_frame)
-{
-  if (chain_.find(end_effector_link) == chain_.end())
-  {
-    return false;
-  }
-
-  KDL::Frame eef_to_sensor_point;
-
-  if (!getRigidTransform(end_effector_link, sensor_point_frame,
-                         eef_to_sensor_point))
-  {
-    return false;
-  }
-
-  eef_to_sensor_point_.at(end_effector_link) = eef_to_sensor_point;
-  return true;
-}
-
-bool KDLManager::getJointState(const std::string &end_effector_link,
-                               const Eigen::VectorXd &qdot,
-                               sensor_msgs::JointState &state) const
-{
-  if (chain_.find(end_effector_link) == chain_.end())
-  {
-    return false;
-  }
-
-  if (chain_.at(end_effector_link).getNrOfJoints() != qdot.rows())
-  {
-    ROS_ERROR(
-        "Joint chain for eef %s has a different number of joints than the "
-        "provided",
-        end_effector_link.c_str());
-    return false;
-  }
-
-  Eigen::VectorXd q(chain_.at(end_effector_link).getNrOfJoints());
-  int joint_index = 0;
-
-  for (unsigned long i = 0; i < state.name.size(); i++)
-  {
-    if (hasJoint(chain_.at(end_effector_link), state.name[i]))
-    {
-      q[joint_index] = state.position[i];
-      joint_index++;
-    }
-
-    if (joint_index == chain_.at(end_effector_link).getNrOfJoints())
-    {
-      break;
-    }
->>>>>>> ef9ba86d
   }
 
   if (joint_index != chain_.at(end_effector_link).getNrOfJoints())
